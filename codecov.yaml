--- conflicted
+++ resolved
@@ -1,13 +1,10 @@
 # sample regex patterns
 ignore:
   - "coastlines/validation.py"
-<<<<<<< HEAD
   
 coverage:
   precision: 1
   round: down
   range: "50...90"
-=======
 
-branch: develop # set new Default branch
->>>>>>> b35e8a44
+branch: develop # set new Default branch