--- conflicted
+++ resolved
@@ -71,11 +71,7 @@
           commit_message: Automatically update integration test validation results
           file_pattern: 'tests/stats_tests.png data/validation/processed/stats_tests.csv tests/README.md'
 
-<<<<<<< HEAD
       # Add output vector GeoPackage data to Actions artifact so it can be downloaded
-=======
-      # Add output GeoPackage data to Actions artifact so it can be downloaded 
->>>>>>> a18a5821
       - uses: actions/upload-artifact@v3
         with:
           name: output_geopackage
